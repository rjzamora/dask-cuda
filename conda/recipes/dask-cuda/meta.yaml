# Copyright (c) 2019, NVIDIA CORPORATION.

# Usage:
#   conda build -c conda-forge -c defaults .
{% set version = environ.get('GIT_DESCRIBE_TAG', '0.0.0.dev').lstrip('v') + environ.get('VERSION_SUFFIX', '') %}
{% set git_revision_count=environ.get('GIT_DESCRIBE_NUMBER', 0) %}
{% set py_version=environ.get('CONDA_PY', 36) %}
package:
  name: dask-cuda
  version: {{ version }}

source:
  path: ../../..

build:
  number: {{ git_revision_count }}
  string: py{{ py_version }}_{{ git_revision_count }}
  script_env:
    - VERSION_SUFFIX

requirements:
  host:
    - python
    - setuptools
  run:
    - python
<<<<<<< HEAD
    - dask >=2.9.0
    - distributed >=2.18.0
=======
    - dask >=2.22.0,<=2021.4.0
    - distributed >=2.22.0,<=2021.4.0
>>>>>>> a40e06d5
    - pynvml >=8.0.3
    - numpy >=1.16.0
    - numba >=0.50.0,!=0.51.0

test:
  imports:
    - dask_cuda


about:
  home: http://rapids.ai/
  license: Apache-2.0
  license_file: ../../../LICENSE
  summary: dask-cuda library<|MERGE_RESOLUTION|>--- conflicted
+++ resolved
@@ -24,13 +24,8 @@
     - setuptools
   run:
     - python
-<<<<<<< HEAD
-    - dask >=2.9.0
-    - distributed >=2.18.0
-=======
     - dask >=2.22.0,<=2021.4.0
     - distributed >=2.22.0,<=2021.4.0
->>>>>>> a40e06d5
     - pynvml >=8.0.3
     - numpy >=1.16.0
     - numba >=0.50.0,!=0.51.0
