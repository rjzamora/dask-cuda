--- conflicted
+++ resolved
@@ -1,12 +1,8 @@
-<<<<<<< HEAD
 # dask-cuda 23.02.00 (Date TBD)
 
 Please see https://github.com/rapidsai/dask-cuda/releases/tag/v23.02.00a for the latest changes to this development branch.
 
-# dask-cuda 22.12.00 (Date TBD)
-=======
 # dask-cuda 22.12.00 (8 Dec 2022)
->>>>>>> 8c872886
 
 ## 🚨 Breaking Changes
 
