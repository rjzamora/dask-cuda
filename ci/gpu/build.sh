#!/usr/bin/env bash
set -e
NUMARGS=$#
ARGS=$*

# Logger function for build status output
function logger() {
  echo -e "\n>>>> $@\n"
}

# Arg parsing function
function hasArg {
    (( ${NUMARGS} != 0 )) && (echo " ${ARGS} " | grep -q " $1 ")
}

# Set path and build parallel level
export PATH=/conda/bin:/usr/local/cuda/bin:$PATH
export CUDA_REL=${CUDA//./}

# Set home to the job's workspace
export HOME=$WORKSPACE

# Switch to project root; also root of repo checkout
cd $WORKSPACE

# Get latest tag and number of commits since tag
export GIT_DESCRIBE_TAG=`git describe --abbrev=0 --tags`
export GIT_DESCRIBE_NUMBER=`git rev-list ${GIT_DESCRIBE_TAG}..HEAD --count`

# Enable NumPy's __array_function__ protocol (needed for NumPy 1.16.x,
# will possibly be enabled by default starting on 1.17)
export NUMPY_EXPERIMENTAL_ARRAY_FUNCTION=1

################################################################################
# SETUP - Check environment
################################################################################

logger "Get env..."
env

logger "Activate conda env..."
source activate gdf

logger "Check versions..."
python --version
gcc --version
g++ --version

# FIX Added to deal with Anancoda SSL verification issues during conda builds
conda config --set ssl_verify False

conda install \
    'cudf=0.8' \
    'dask-cudf=0.8'

pip install git+https://github.com/dask/distributed.git@master

################################################################################
# SETUP - Install additional packages
################################################################################

if hasArg --skip-tests; then
    logger "Skipping Tests..."
else
    # Install CuPy for tests
    pip install cupy-cuda${CUDA_REL}==6.0.0

    ################################################################################
    # TEST - Run tests
    ################################################################################

    pip install -e .
    pip install pytest pytest-asyncio
    py.test --cache-clear --junitxml=${WORKSPACE}/junit-dask-cuda.xml -v --cov-config=.coveragerc --cov=dask_cuda --cov-report=xml:${WORKSPACE}/dask-cuda-coverage.xml --cov-report term

<<<<<<< HEAD
    conda install codecov
    codecov -t $CODECOV_TOKEN
fi
=======
pip install -e .
pip install pytest pytest-asyncio

conda list

pytest --cache-clear --junitxml=${WORKSPACE}/junit-libgdf.xml -v
>>>>>>> 1fb1d9d3
<|MERGE_RESOLUTION|>--- conflicted
+++ resolved
@@ -73,15 +73,7 @@
     pip install pytest pytest-asyncio
     py.test --cache-clear --junitxml=${WORKSPACE}/junit-dask-cuda.xml -v --cov-config=.coveragerc --cov=dask_cuda --cov-report=xml:${WORKSPACE}/dask-cuda-coverage.xml --cov-report term
 
-<<<<<<< HEAD
+
     conda install codecov
     codecov -t $CODECOV_TOKEN
-fi
-=======
-pip install -e .
-pip install pytest pytest-asyncio
-
-conda list
-
-pytest --cache-clear --junitxml=${WORKSPACE}/junit-libgdf.xml -v
->>>>>>> 1fb1d9d3
+fi