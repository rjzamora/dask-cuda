import argparse
import math
from collections import defaultdict
from time import perf_counter as clock

from dask.base import tokenize
from dask.dataframe.core import new_dd_object
from dask.distributed import Client, performance_report, wait
from dask.utils import format_bytes, format_time, parse_bytes
from dask_cuda import LocalCUDACluster

import cudf
import cupy
import numpy

# Benchmarking cuDF merge operation based on
# <https://gist.github.com/rjzamora/0ffc35c19b5180ab04bbf7c793c45955>


def generate_chunk(i_chunk, local_size, num_chunks, chunk_type, frac_match):
    # Setting a seed that triggers max amount of comm in the two-GPU case.
    cupy.random.seed(17561648246761420848)

    chunk_type = chunk_type or "build"
    frac_match = frac_match or 1.0
    if chunk_type == "build":
        # Build dataframe
        #
        # "key" column is a unique sample within [0, local_size * num_chunks)
        #
        # "payload" column is a random permutation of the chunk_size

        sub_local_size = math.ceil(local_size / num_chunks)
        arrays = []
        for i in range(num_chunks):
            bgn = (local_size * i) + (sub_local_size * i_chunk)
            end = bgn + sub_local_size
            ar = cupy.arange(bgn, stop=end, dtype="int64")
            arrays.append(cupy.random.permutation(ar))
        key_array_match = cupy.concatenate(tuple(arrays), axis=0)

        df = cudf.DataFrame(
            {
                "key": cupy.random.permutation(key_array_match[:local_size]),
                "payload": cupy.random.permutation(
                    cupy.arange(local_size, dtype="int64")
                ),
            }
        )
    else:
        # Other dataframe
        #
        # "key" column matches values from the build dataframe
        # for a fraction (`frac_match`) of the entries. The matching
        # entries are perfectly balanced across each partition of the
        # "base" dataframe.
        #
        # "payload" column is a random permutation of the chunk_size

        # Step 1. Choose values that DO match
        sub_local_size = local_size // num_chunks
        sub_local_size_use = max(int(sub_local_size * frac_match), 1)
        arrays = []
        for i in range(num_chunks):
            bgn = (local_size * i) + (sub_local_size * i_chunk)
            end = bgn + sub_local_size
            ar = cupy.arange(bgn, stop=end, dtype="int64")
            arrays.append(cupy.random.permutation(ar)[:sub_local_size_use])
        key_array_match = cupy.concatenate(tuple(arrays), axis=0)

        # Step 2. Add values that DON'T match
        missing_size = local_size - key_array_match.shape[0]
        start = local_size * num_chunks + local_size * i_chunk
        stop = start + missing_size
        key_array_no_match = cupy.arange(start, stop=stop, dtype="int64")

        # Step 3. Combine and create the fineal dataframe chunk (dask_cudf partition)
        key_array_combine = cupy.concatenate(
            (key_array_match, key_array_no_match), axis=0
        )
        df = cudf.DataFrame(
            {
                "key": cupy.random.permutation(key_array_combine),
                "payload": cupy.random.permutation(
                    cupy.arange(local_size, dtype="int64")
                ),
            }
        )
    return df


def get_random_ddf(chunk_size, num_chunks, frac_match, chunk_type):

    parts = [chunk_size for i in range(num_chunks)]
    meta = generate_chunk(0, 4, 1, None, None)
    divisions = [None] * (len(parts) + 1)

    name = "generate-data-" + tokenize(chunk_size, num_chunks, frac_match, chunk_type)

    graph = {
        (name, i): (generate_chunk, i, part, len(parts), chunk_type, frac_match)
        for i, part in enumerate(parts)
    }

    return new_dd_object(graph, name, meta, divisions)


def run(args, write_profile=None):
    # Generate random Dask dataframes
    ddf_base = get_random_ddf(
        args.chunk_size, args.n_workers, args.frac_match, "build"
    ).persist()
    ddf_other = get_random_ddf(
        args.chunk_size, args.n_workers, args.frac_match, "other"
    ).persist()
    wait(ddf_base)
    wait(ddf_other)

    # Lazy merge/join operation
    ddf_join = ddf_base.merge(ddf_other, on=["key"], how="inner")
    if args.set_index:
        ddf_join = ddf_join.set_index("key")

    # Execute the operations to benchmark
    if write_profile is not None:
        with performance_report(filename=args.profile):
            t1 = clock()
            wait(ddf_join.persist())
            took = clock() - t1
    else:
        t1 = clock()
        wait(ddf_join.persist())
        took = clock() - t1
    return took


def main(args):
    # Set up workers on the local machine
    cluster = LocalCUDACluster(
        protocol=args.protocol, n_workers=args.n_workers, CUDA_VISIBLE_DEVICES=args.devs
    )
    client = Client(cluster)

    if args.no_pool_allocator:
        client.run(cudf.set_allocator, "default", pool=False)
    else:
        client.run(cudf.set_allocator, "default", pool=True)

    took_list = []
    for _ in range(args.runs - 1):
        took_list.append(run(args, write_profile=None))
    took_list.append(
        run(args, write_profile=args.profile)
    )  # Only profiling the last run

    # Collect, aggregate, and print peer-to-peer bandwidths
    incoming_logs = client.run(lambda dask_worker: dask_worker.incoming_transfer_log)
    bandwidths = defaultdict(list)
    total_nbytes = defaultdict(list)
    for k, L in incoming_logs.items():
        for d in L:
            if d["total"] >= args.ignore_size:
                bandwidths[k, d["who"]].append(d["bandwidth"])
                total_nbytes[k, d["who"]].append(d["total"])
    bandwidths = {
        (cluster.scheduler.workers[w1].name, cluster.scheduler.workers[w2].name): [
            "%s/s" % format_bytes(x) for x in numpy.quantile(v, [0.25, 0.50, 0.75])
        ]
        for (w1, w2), v in bandwidths.items()
    }
    total_nbytes = {
        (
            cluster.scheduler.workers[w1].name,
            cluster.scheduler.workers[w2].name,
        ): format_bytes(sum(nb))
        for (w1, w2), nb in total_nbytes.items()
    }

    print("Merge benchmark")
    print("--------------------------")
    print(f"Chunk-size  | {args.chunk_size}")
    print(f"Frac-match  | {args.frac_match}")
    print(f"Ignore-size | {format_bytes(args.ignore_size)}")
    print(f"Protocol    | {args.protocol}")
    print(f"Device(s)   | {args.devs}")
    print("==========================")
    for took in took_list:
        print(f"Total time  | {format_time(took)}")
    print("==========================")
    print("(w1,w2)     | 25% 50% 75% (total nbytes)")
    print("--------------------------")
    for (d1, d2), bw in sorted(bandwidths.items()):
        print(
            "(%02d,%02d)     | %s %s %s (%s)"
            % (d1, d2, bw[0], bw[1], bw[2], total_nbytes[(d1, d2)])
        )


def parse_args():
    parser = argparse.ArgumentParser(
        description="Merge (dask/cudf) on LocalCUDACluster benchmark"
    )
    parser.add_argument(
        "-d", "--devs", default="0", type=str, help='GPU devices to use (default "0").'
    )
    parser.add_argument(
        "-p",
        "--protocol",
        choices=["tcp", "ucx"],
        default="tcp",
        type=str,
        help="The communication protocol to use.",
    )
    parser.add_argument(
        "-c",
        "--chunk-size",
        default=1_000_000,
        metavar="n",
        type=int,
        help="Chunk size (default 1_000_000)",
    )
    parser.add_argument(
        "--ignore-size",
        default="1 MiB",
        metavar="nbytes",
        type=parse_bytes,
        help='Ignore messages smaller than this (default "1 MB")',
    )
    parser.add_argument(
        "--frac-match",
        default=0.3,
        type=float,
        help="Fraction of rows that matches (default 0.3)",
    )
    parser.add_argument(
        "--no-pool-allocator", action="store_true", help="Disable the RMM memory pool"
    )
    parser.add_argument(
        "--profile",
        metavar="PATH",
        default=None,
        type=str,
        help="Write dask profile report (E.g. dask-report.html)",
    )
<<<<<<< HEAD
    parser.add_argument(
        "-s",
        "--set-index",
        action="store_true",
        help="Call set_index on the key column to sort the joined dataframe.",
    )
=======
    parser.add_argument("--runs", default=3, type=int, help="Number of runs")
>>>>>>> aba014b3
    args = parser.parse_args()
    args.n_workers = len(args.devs.split(","))
    return args


if __name__ == "__main__":
    main(parse_args())<|MERGE_RESOLUTION|>--- conflicted
+++ resolved
@@ -242,16 +242,13 @@
         type=str,
         help="Write dask profile report (E.g. dask-report.html)",
     )
-<<<<<<< HEAD
     parser.add_argument(
         "-s",
         "--set-index",
         action="store_true",
         help="Call set_index on the key column to sort the joined dataframe.",
     )
-=======
     parser.add_argument("--runs", default=3, type=int, help="Number of runs")
->>>>>>> aba014b3
     args = parser.parse_args()
     args.n_workers = len(args.devs.split(","))
     return args
