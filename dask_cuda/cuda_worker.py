from __future__ import absolute_import, division, print_function

import asyncio
import atexit
import multiprocessing
import os
import warnings

from toolz import valmap
from tornado.ioloop import IOLoop

from distributed import Nanny
from distributed.config import config
from distributed.proctitle import (
    enable_proctitle_on_children,
    enable_proctitle_on_current,
)
from distributed.utils import parse_bytes
from distributed.worker import parse_memory_limit

from .device_host_file import DeviceHostFile
from .initialize import initialize
from .local_cuda_cluster import cuda_visible_devices
from .utils import (
    CPUAffinity,
    RMMSetup,
    get_cpu_affinity,
    get_device_total_memory,
    get_n_gpus,
    get_ucx_config,
    get_ucx_net_devices,
)


def _get_interface(interface, host, cuda_device_index, ucx_net_devices):
    if host:
        return None
    else:
        return interface or get_ucx_net_devices(
            cuda_device_index=cuda_device_index,
            ucx_net_devices=ucx_net_devices,
            get_openfabrics=False,
            get_network=True,
        )


class CUDAWorker:
    def __init__(
        self,
        scheduler,
        host=None,
        nthreads=0,
        name=None,
        memory_limit="auto",
        device_memory_limit="auto",
        rmm_pool_size=None,
        rmm_managed_memory=False,
        pid_file=None,
        resources=None,
        dashboard=True,
        dashboard_address=":0",
        local_directory=None,
        scheduler_file=None,
        interface=None,
        death_timeout=None,
        preload=[],
        dashboard_prefix=None,
        security=None,
        enable_tcp_over_ucx=False,
        enable_infiniband=False,
        enable_nvlink=False,
        enable_rdmacm=False,
        net_devices=None,
        **kwargs,
    ):
        enable_proctitle_on_current()
        enable_proctitle_on_children()

        try:
            nprocs = len(os.environ["CUDA_VISIBLE_DEVICES"].split(","))
        except KeyError:
            nprocs = get_n_gpus()

        if not nthreads:
            nthreads = min(1, multiprocessing.cpu_count() // nprocs)

        memory_limit = parse_memory_limit(memory_limit, nthreads, total_cores=nprocs)

        if pid_file:
            with open(pid_file, "w") as f:
                f.write(str(os.getpid()))

            def del_pid_file():
                if os.path.exists(pid_file):
                    os.remove(pid_file)

            atexit.register(del_pid_file)

        services = {}

        if dashboard:
            try:
                from distributed.dashboard import BokehWorker
            except ImportError:
                pass
            else:
                if dashboard_prefix:
                    result = (BokehWorker, {"prefix": dashboard_prefix})
                else:
                    result = BokehWorker
                services[("dashboard", dashboard_address)] = result

        if resources:
            resources = resources.replace(",", " ").split()
            resources = dict(pair.split("=") for pair in resources)
            resources = valmap(float, resources)
        else:
            resources = None

        loop = IOLoop.current()

        preload_argv = kwargs.get("preload_argv", [])
        kwargs = {"worker_port": None, "listen_address": None}
        t = Nanny

        if not scheduler and not scheduler_file and "scheduler-address" not in config:
            raise ValueError(
                "Need to provide scheduler address like\n"
                "dask-worker SCHEDULER_ADDRESS:8786"
            )

        if interface and host:
            raise ValueError("Can not specify both interface and host")

        if rmm_pool_size is not None or rmm_managed_memory:
            try:
                import rmm  # noqa F401
            except ImportError:
                raise ValueError(
                    "RMM pool requested but module 'rmm' is not available. "
                    "For installation instructions, please see "
                    "https://github.com/rapidsai/rmm"
                )  # pragma: no cover
<<<<<<< HEAD
            rmm_pool_size = parse_bytes(rmm_pool_size)
        else:
            if enable_nvlink:
                warnings.warn(
                    "When using NVLink we recommend setting a "
                    "`rmm_pool_size`.  Please see: "
                    "https://dask-cuda.readthedocs.io/en/latest/ucx.html"
                    "#important-notes for more details"
                )
=======
            if rmm_pool_size is not None:
                rmm_pool_size = parse_bytes(rmm_pool_size)

        if enable_nvlink and rmm_managed_memory:
            raise ValueError(
                "RMM managed memory and NVLink are currently incompatible."
            )
>>>>>>> 975461c6

        # Ensure this parent dask-cuda-worker process uses the same UCX
        # configuration as child worker processes created by it.
        initialize(
            create_cuda_context=False,
            enable_tcp_over_ucx=enable_tcp_over_ucx,
            enable_infiniband=enable_infiniband,
            enable_nvlink=enable_nvlink,
            enable_rdmacm=enable_rdmacm,
            net_devices=net_devices,
            cuda_device_index=0,
        )

        self.nannies = [
            t(
                scheduler,
                scheduler_file=scheduler_file,
                nthreads=nthreads,
                services=services,
                loop=loop,
                resources=resources,
                memory_limit=memory_limit,
                interface=_get_interface(interface, host, i, net_devices),
                host=host,
                preload=(list(preload) or []) + ["dask_cuda.initialize"],
                preload_argv=(list(preload_argv) or []) + ["--create-cuda-context"],
                security=security,
                env={"CUDA_VISIBLE_DEVICES": cuda_visible_devices(i)},
                plugins={
                    CPUAffinity(get_cpu_affinity(i)),
                    RMMSetup(rmm_pool_size, rmm_managed_memory),
                },
                name=name if nprocs == 1 or not name else name + "-" + str(i),
                local_directory=local_directory,
                config={
                    "ucx": get_ucx_config(
                        enable_tcp_over_ucx=enable_tcp_over_ucx,
                        enable_infiniband=enable_infiniband,
                        enable_nvlink=enable_nvlink,
                        enable_rdmacm=enable_rdmacm,
                        net_devices=net_devices,
                        cuda_device_index=i,
                    )
                },
                data=(
                    DeviceHostFile,
                    {
                        "device_memory_limit": get_device_total_memory(index=i)
                        if (
                            device_memory_limit == "auto"
                            or device_memory_limit == int(0)
                        )
                        else parse_bytes(device_memory_limit),
                        "memory_limit": memory_limit,
                        "local_directory": local_directory,
                    },
                ),
                **kwargs,
            )
            for i in range(nprocs)
        ]

    def __await__(self):
        return self._wait().__await__()

    async def _wait(self):
        await asyncio.gather(*self.nannies)

    async def finished(self):
        await asyncio.gather(*[n.finished() for n in self.nannies])

    async def close(self, timeout=2):
        await asyncio.gather(*[n.close(timeout=timeout) for n in self.nannies])<|MERGE_RESOLUTION|>--- conflicted
+++ resolved
@@ -141,7 +141,6 @@
                     "For installation instructions, please see "
                     "https://github.com/rapidsai/rmm"
                 )  # pragma: no cover
-<<<<<<< HEAD
             rmm_pool_size = parse_bytes(rmm_pool_size)
         else:
             if enable_nvlink:
@@ -151,7 +150,6 @@
                     "https://dask-cuda.readthedocs.io/en/latest/ucx.html"
                     "#important-notes for more details"
                 )
-=======
             if rmm_pool_size is not None:
                 rmm_pool_size = parse_bytes(rmm_pool_size)
 
@@ -159,7 +157,6 @@
             raise ValueError(
                 "RMM managed memory and NVLink are currently incompatible."
             )
->>>>>>> 975461c6
 
         # Ensure this parent dask-cuda-worker process uses the same UCX
         # configuration as child worker processes created by it.
