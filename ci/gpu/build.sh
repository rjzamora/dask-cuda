#!/bin/bash
# Copyright (c) 2020, NVIDIA CORPORATION.
##############################################
# dask-cuda GPU build and test script for CI #
##############################################
set -e
NUMARGS=$#
ARGS=$*

# Arg parsing function
function hasArg {
    (( ${NUMARGS} != 0 )) && (echo " ${ARGS} " | grep -q " $1 ")
}

# Set path and build parallel level
export PATH=/opt/conda/bin:/usr/local/cuda/bin:$PATH
export PARALLEL_LEVEL=${PARALLEL_LEVEL:-4}
export CUDA_REL=${CUDA_VERSION%.*}
export CUDA_REL2=${CUDA//./}

# Set home to the job's workspace
export HOME="$WORKSPACE"

# Parse git describe
cd "$WORKSPACE"
export GIT_DESCRIBE_TAG=`git describe --tags`
export MINOR_VERSION=`echo $GIT_DESCRIBE_TAG | grep -o -E '([0-9]+\.[0-9]+)'`
export UCX_PATH=$CONDA_PREFIX
<<<<<<< HEAD
export UCXPY_VERSION=0.25.*
=======
export UCXPY_VERSION=0.26.*
unset GIT_DESCRIBE_TAG
>>>>>>> d400ad1f

# Enable NumPy's __array_function__ protocol (needed for NumPy 1.16.x,
# will possibly be enabled by default starting on 1.17)
export NUMPY_EXPERIMENTAL_ARRAY_FUNCTION=1

# Install dask and distributed from main branch. Usually needed during
# development time and disabled before a new dask-cuda release.
export INSTALL_DASK_MAIN=0

# Dask version to install when `INSTALL_DASK_MAIN=0`
export DASK_STABLE_VERSION="2022.05.2"

################################################################################
# SETUP - Check environment
################################################################################

gpuci_logger "Check environment"
env

gpuci_logger "Check GPU usage"
nvidia-smi

gpuci_logger "Activate conda env"
. /opt/conda/etc/profile.d/conda.sh
conda activate rapids

conda info
conda config --show-sources
conda list --show-channel-urls

# Installing cucim in order to test GDS spilling
# Pin pytest-asyncio because latest versions modify the default asyncio
# `event_loop_policy`. See https://github.com/dask/distributed/pull/4212 .
gpuci_mamba_retry install "cudf=${MINOR_VERSION}" \
              "dask-cudf=${MINOR_VERSION}" \
              "ucx-py=${UCXPY_VERSION}" \
              "ucx-proc=*=gpu" \
              "cucim" \
              "pytest-asyncio=<0.14.0"

# Install latest nightly version for dask and distributed if needed
if [[ "${INSTALL_DASK_MAIN}" == 1 ]]; then
  gpuci_logger "Installing dask and distributed from dask nightly channel"
  gpuci_mamba_retry install -c dask/label/dev \
    "dask/label/dev::dask" \
    "dask/label/dev::distributed"
else
  gpuci_logger "gpuci_mamba_retry install conda-forge::dask==${DASK_STABLE_VERSION} conda-forge::distributed==${DASK_STABLE_VERSION} conda-forge::dask-core==${DASK_STABLE_VERSION} --force-reinstall"
  gpuci_mamba_retry install conda-forge::dask==${DASK_STABLE_VERSION} conda-forge::distributed==${DASK_STABLE_VERSION} conda-forge::dask-core==${DASK_STABLE_VERSION} --force-reinstall
fi


gpuci_logger "Check versions"
python --version
$CC --version
$CXX --version

conda info
conda config --show-sources
conda list --show-channel-urls

################################################################################
# BUILD - Build dask-cuda
################################################################################

# TODO: Move boa install to gpuci/rapidsai
gpuci_mamba_retry install boa

gpuci_logger "Build and install dask-cuda"
cd "${WORKSPACE}"
CONDA_BLD_DIR="${WORKSPACE}/.conda-bld"
gpuci_conda_retry mambabuild --croot "${CONDA_BLD_DIR}" conda/recipes/dask-cuda --python="${PYTHON}"
gpuci_mamba_retry install -c "${CONDA_BLD_DIR}" dask-cuda

################################################################################
# TEST - Run pytests for ucx-py
################################################################################

if hasArg --skip-tests; then
    gpuci_logger "Skipping Tests"
else
    gpuci_logger "Python pytest for dask-cuda"
    cd "$WORKSPACE"
    ls dask_cuda/tests/
    DASK_CUDA_TEST_SINGLE_GPU=1 UCXPY_IFNAME=eth0 UCX_WARN_UNUSED_ENV_VARS=n UCX_MEMTYPE_CACHE=n pytest -vs --cache-clear --basetemp="$WORKSPACE/dask-cuda-tmp" --junitxml="$WORKSPACE/junit-dask-cuda.xml" --cov-config=.coveragerc --cov=dask_cuda --cov-report=xml:"$WORKSPACE/dask-cuda-coverage.xml" --cov-report term dask_cuda/tests/

    logger "Run local benchmark..."
    python dask_cuda/benchmarks/local_cudf_shuffle.py --partition-size="1 KiB" -d 0  --runs 1 --backend dask
    python dask_cuda/benchmarks/local_cudf_shuffle.py --partition-size="1 KiB" -d 0  --runs 1 --backend explicit-comms
fi

if [ -n "${CODECOV_TOKEN}" ]; then
    codecov -t $CODECOV_TOKEN
fi<|MERGE_RESOLUTION|>--- conflicted
+++ resolved
@@ -26,12 +26,8 @@
 export GIT_DESCRIBE_TAG=`git describe --tags`
 export MINOR_VERSION=`echo $GIT_DESCRIBE_TAG | grep -o -E '([0-9]+\.[0-9]+)'`
 export UCX_PATH=$CONDA_PREFIX
-<<<<<<< HEAD
-export UCXPY_VERSION=0.25.*
-=======
 export UCXPY_VERSION=0.26.*
 unset GIT_DESCRIBE_TAG
->>>>>>> d400ad1f
 
 # Enable NumPy's __array_function__ protocol (needed for NumPy 1.16.x,
 # will possibly be enabled by default starting on 1.17)
